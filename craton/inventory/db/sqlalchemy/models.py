"""Models inventory, as defined using SQLAlchemy ORM
There are three independent parts to a specific workflow execution:
* configuration, as managed by a GitHub-like versioned set of config
  files (as used by Ansible and similar systems)
* specific workflow, which is written in Python (eg with TaskFlow)
* inventory of hosts for a given project, as organized by region, cell,
  and labels, with overrides on variables; this module models that for
  SQLAlchemy
In particular, this means that the configuration is used to interpret
any inventory data.
"""

try:
    from collections import ChainMap
except ImportError:
    # else get the backport of this Python 3 functionality
    from chainmap import ChainMap
from operator import attrgetter

from oslo_db.sqlalchemy import models
from sortedcontainers import SortedSet
from sqlalchemy import (
    Boolean, Column, ForeignKey, Integer, String, Table, Text,
    UniqueConstraint)
from sqlalchemy.ext.associationproxy import association_proxy
from sqlalchemy.ext.declarative import declarative_base, declared_attr
from sqlalchemy.orm import object_mapper, relationship
from sqlalchemy.orm.collections import attribute_mapped_collection
from sqlalchemy_utils.types.ip_address import IPAddressType
from sqlalchemy_utils.types.json import JSONType


# TODO(jimbaker) set up table args for a given database/storage
# engine, as configured.  See
# https://github.com/rackerlabs/craton/issues/19


class CratonBase(models.ModelBase, models.TimestampMixin):
    def __repr__(self):
        mapper = object_mapper(self)
        cols = getattr(self, '_repr_columns', mapper.primary_key)
        items = [(p.key, getattr(self, p.key))
                 for p in [
                     mapper.get_property_by_column(c) for c in cols]]
        return "{0}({1})".format(
            self.__class__.__name__,
            ', '.join(['{0}={1!r}'.format(*item) for item in items]))


Base = declarative_base(cls=CratonBase)


class VariableMixin(object):
    """Some metaprogramming so we can avoid repeating this construction"""

    @declared_attr
    def _variables(cls):
        # Camelcase the tablename to give the Variable inner class
        # here a specific class name; necessary for reporting on
        # classes
        class_name = \
            "".join(x.title() for x in cls.vars_tablename[:-1].split('_'))

        # Because we are constructing Variable inner class with the
        # 3-arg `type` function, we need to pull out all SA columns
        # given that initialization order matters for SA!
        #
        # * Defines the primary key with correct ordering
        # * Captures references, as seen in _repr_columns
        parent_id = Column(ForeignKey(
            '%s.id' % cls.__tablename__), primary_key=True)
        key = Column(String(255), primary_key=True)
        value = Column(JSONType)
        Variable = type(class_name, (Base,), {
            '__tablename__': cls.vars_tablename,
            'parent_id': parent_id,
            'key': key,
            'value': value,
            '_repr_columns': [key, value]})

        # Need a reference for the association proxy to lookup the
        # Variable class so it can reference
        cls.variable_class = Variable

        return relationship(
            Variable,
            collection_class=attribute_mapped_collection('key'),
            cascade='all, delete-orphan', lazy='joined')

    @declared_attr
    def variables(cls):
        return association_proxy(
            '_variables', 'value',
            creator=lambda key, value: cls.variable_class(key=key,
                                                          value=value))

    @classmethod
    def with_characteristic(self, key, value):
        return self._variables.any(key=key, value=value)


class Project(Base):
    """Supports multitenancy for all other schema elements."""
    __tablename__ = 'projects'
    id = Column(Integer, primary_key=True)
    name = Column(String(255))
    _repr_columns = [id, name]

    # TODO(jimbaker) we will surely need to define more columns, but
    # this suffices to define multitenancy for MVP

    # one-to-many relationship with the following objects
    regions = relationship('Region', back_populates='project')
    cells = relationship('Cell', back_populates='project')
    devices = relationship('Device', back_populates='project')
    users = relationship('User', back_populates='project')


class User(Base):
    __tablename__ = 'users'
    __table_args__ = (
        UniqueConstraint("username", "project_id",
                         name="uq_user0username0project"),
    )
    id = Column(Integer, primary_key=True)
    project_id = Column(
        Integer, ForeignKey('projects.id'), index=True, nullable=False)
    username = Column(String(255))
    api_key = Column(String(36))
    is_admin = Column(Boolean, default=False)
    roles = Column(JSONType)

    project = relationship('Project', back_populates='users')


class Region(Base, VariableMixin):
    __tablename__ = 'regions'
    vars_tablename = 'region_variables'
    id = Column(Integer, primary_key=True)
    project_id = Column(
        Integer, ForeignKey('projects.id'), index=True, nullable=False)
    name = Column(String(255))
    note = Column(Text)
    _repr_columns = [id, name]

    UniqueConstraint(project_id, name)

    project = relationship('Project', back_populates='regions')
    cells = relationship('Cell', back_populates='region')
    devices = relationship('Device', back_populates='region')


class Cell(Base, VariableMixin):
    __tablename__ = 'cells'
    vars_tablename = 'cell_variables'
    id = Column(Integer, primary_key=True)
    region_id = Column(
        Integer, ForeignKey('regions.id'), index=True, nullable=False)
    project_id = Column(
        Integer, ForeignKey('projects.id'), index=True, nullable=False)
    name = Column(String(255))
    note = Column(Text)
    _repr_columns = [id, name]

    UniqueConstraint(region_id, name)

    region = relationship('Region', back_populates='cells')
    devices = relationship('Device', back_populates='cell')
    project = relationship('Project', back_populates='cells')


class Device(Base, VariableMixin):
    """Models descriptive data about a host"""
    __tablename__ = 'devices'
    vars_tablename = 'device_variables'
    id = Column(Integer, primary_key=True)
<<<<<<< HEAD
    hostname = Column(String(255), nullable=False)
    ip_address = Column(IPAddressType, nullable=False)
=======
    type = Column(String(50))  # discriminant for joined table inheritance
    name = Column(String(255), nullable=False)
>>>>>>> fa774ef5
    region_id = Column(
        Integer, ForeignKey('regions.id'), index=True, nullable=False)
    cell_id = Column(
        Integer, ForeignKey('cells.id'), index=True, nullable=True)
    project_id = Column(
        Integer, ForeignKey('projects.id'), index=True, nullable=False)
<<<<<<< HEAD
    access_secret_id = Column(
        Integer, ForeignKey('access_secrets.id'))
=======
>>>>>>> fa774ef5
    # this means the host is "active" for administration
    # the device may or may not be reachable by Ansible/other tooling
    #
    # TODO(jimbaker) perhaps we should further generalize `note` for
    # supporting governance
    active = Column(Boolean, default=True)
    note = Column(Text)
    _repr_columns = [id, name]

    UniqueConstraint(region_id, name)

<<<<<<< HEAD
    # many-to-many relationship with labels; labels are sorted to
    # ensure that variable resolution is stable if labels have
    # conflicting settings for a given key
    _labels = relationship(
        'Label',
        secondary=lambda: host_labels,
        collection_class=lambda: SortedSet(key=attrgetter('label')))
    labels = association_proxy('_labels', 'label')

    # many-to-one relationship to regions, cells, and projects
    region = relationship('Region', back_populates='hosts')
    cell = relationship('Cell', back_populates='hosts')
    project = relationship('Project', back_populates='hosts')
=======
    _labels = relationship(
        'Label', secondary=lambda: device_labels, collection_class=set)
    labels = association_proxy('_labels', 'label')

    # many-to-one relationship to regions and cells
    region = relationship('Region', back_populates='devices')
    cell = relationship('Cell', back_populates='devices')
    project = relationship('Project', back_populates='devices')

    __mapper_args__ = {
        'polymorphic_on': type,
        'polymorphic_identity': 'devices',
        'with_polymorphic': '*'
    }


class Host(Device):
    __tablename__ = 'hosts'
    id = Column(Integer, ForeignKey('devices.id'), primary_key=True)
    hostname = Device.name
    access_secret_id = Column(Integer, ForeignKey('access_secrets.id'))
    ip_address = Column(IPAddressType, nullable=False)

    # NOTE it is not possible to express table constraints such as
    # `UniqueConstraint(Device.region_id, ip_address)`
    # when they reference joined columns
>>>>>>> fa774ef5

    # optional many-to-one relationship to a host-specific secret
    access_secret = relationship('AccessSecret', back_populates='hosts')

<<<<<<< HEAD
    @property
    def resolved(self):
        """Provides a mapping that uses scope resolution for variables"""
        return ChainMap(
            self.variables,
            ChainMap(*[label.variables for label in self._labels]),
            self.cell.variables,
            self.region.variables)


# association table for many-to-many relationship between hosts, labels
host_labels = Table(
    'host_labels', Base.metadata,
    Column('host_id', ForeignKey('hosts.id'), primary_key=True),
=======
    __mapper_args__ = {
        'polymorphic_identity': 'hosts',
    }


device_labels = Table(
    'device_labels', Base.metadata,
    Column('device_id', ForeignKey('devices.id'), primary_key=True),
>>>>>>> fa774ef5
    Column('label_id', ForeignKey('labels.id'), primary_key=True))


class Label(Base, VariableMixin):
    """Models a label on hosts, with a many-to-many relationship.
    Such labels include groupings like Ansible groups; as well as
    arbitrary other labels.
    Rather than subclassing labels, we can use prefixes such as
    "group-".
    It is assumed that hierarchies for groups, if any, is represented
    in an external format, such as a group-of-group inventory in
    Ansible.
    """
    __tablename__ = 'labels'
    vars_tablename = 'label_variables'
    id = Column(Integer, primary_key=True)
    label = Column(String(255), unique=True)

    _repr_columns = [label]

    def __init__(self, label):
        self.label = label

    devices = relationship(
        "Device",
        secondary=device_labels,
        back_populates="_labels")


class AccessSecret(Base):
    """Represents a secret for accessing a host. It may be shared.
    For now we assume a PEM-encoded certificate that wraps the private
    key. Such certs may or may not be encrypted; if encrypted, the
    configuration specifies how to interact with other systems, such
    as Barbican or Hashicorp Vault, to retrieve secret data to unlock
    this cert.
    Note that this does not include secrets such as Ansible vault
    files; those are stored outside the inventory database as part of
    the configuration.
    """
    __tablename__ = 'access_secrets'
    id = Column(Integer, primary_key=True)
    cert = Column(Text)

    hosts = relationship('Host', back_populates='access_secret')<|MERGE_RESOLUTION|>--- conflicted
+++ resolved
@@ -174,24 +174,14 @@
     __tablename__ = 'devices'
     vars_tablename = 'device_variables'
     id = Column(Integer, primary_key=True)
-<<<<<<< HEAD
-    hostname = Column(String(255), nullable=False)
-    ip_address = Column(IPAddressType, nullable=False)
-=======
     type = Column(String(50))  # discriminant for joined table inheritance
     name = Column(String(255), nullable=False)
->>>>>>> fa774ef5
     region_id = Column(
         Integer, ForeignKey('regions.id'), index=True, nullable=False)
     cell_id = Column(
         Integer, ForeignKey('cells.id'), index=True, nullable=True)
     project_id = Column(
         Integer, ForeignKey('projects.id'), index=True, nullable=False)
-<<<<<<< HEAD
-    access_secret_id = Column(
-        Integer, ForeignKey('access_secrets.id'))
-=======
->>>>>>> fa774ef5
     # this means the host is "active" for administration
     # the device may or may not be reachable by Ansible/other tooling
     #
@@ -203,23 +193,13 @@
 
     UniqueConstraint(region_id, name)
 
-<<<<<<< HEAD
     # many-to-many relationship with labels; labels are sorted to
     # ensure that variable resolution is stable if labels have
     # conflicting settings for a given key
     _labels = relationship(
         'Label',
-        secondary=lambda: host_labels,
+        secondary=lambda: device_labels,
         collection_class=lambda: SortedSet(key=attrgetter('label')))
-    labels = association_proxy('_labels', 'label')
-
-    # many-to-one relationship to regions, cells, and projects
-    region = relationship('Region', back_populates='hosts')
-    cell = relationship('Cell', back_populates='hosts')
-    project = relationship('Project', back_populates='hosts')
-=======
-    _labels = relationship(
-        'Label', secondary=lambda: device_labels, collection_class=set)
     labels = association_proxy('_labels', 'label')
 
     # many-to-one relationship to regions and cells
@@ -244,12 +224,10 @@
     # NOTE it is not possible to express table constraints such as
     # `UniqueConstraint(Device.region_id, ip_address)`
     # when they reference joined columns
->>>>>>> fa774ef5
 
     # optional many-to-one relationship to a host-specific secret
     access_secret = relationship('AccessSecret', back_populates='hosts')
 
-<<<<<<< HEAD
     @property
     def resolved(self):
         """Provides a mapping that uses scope resolution for variables"""
@@ -259,12 +237,6 @@
             self.cell.variables,
             self.region.variables)
 
-
-# association table for many-to-many relationship between hosts, labels
-host_labels = Table(
-    'host_labels', Base.metadata,
-    Column('host_id', ForeignKey('hosts.id'), primary_key=True),
-=======
     __mapper_args__ = {
         'polymorphic_identity': 'hosts',
     }
@@ -273,7 +245,6 @@
 device_labels = Table(
     'device_labels', Base.metadata,
     Column('device_id', ForeignKey('devices.id'), primary_key=True),
->>>>>>> fa774ef5
     Column('label_id', ForeignKey('labels.id'), primary_key=True))
 
 
